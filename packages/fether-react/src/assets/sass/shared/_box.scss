--- conflicted
+++ resolved
@@ -43,16 +43,15 @@
     padding: 0.5rem;
   }
 
-<<<<<<< HEAD
   &.-padded-extra {
     padding: 0.75rem;
-=======
+  }
+
   &.-centered {
     display: flex;
     flex-direction: column;
     align-items: center;
     text-align: center;
->>>>>>> d67f9124
   }
 
   &.-apart {
