// Copyright 2015-2018 Parity Technologies (UK) Ltd.
// This file is part of Parity.
//
// SPDX-License-Identifier: BSD-3-Clause

import React, { PureComponent } from 'react';
<<<<<<< HEAD
import { AccountHeader, MenuPopup } from 'fether-ui';
import { accountsInfo$ } from '@parity/light.js';
import light from '@parity/light.js-react';
import { Link, Redirect, withRouter } from 'react-router-dom';
=======
import { AccountHeader } from 'fether-ui';
import { Link, withRouter } from 'react-router-dom';
>>>>>>> 4cdfca0a

import Health from '../Health';
import TokensList from './TokensList';
import withAccount from '../utils/withAccount';

@withRouter
@withAccount
class Tokens extends PureComponent {
<<<<<<< HEAD
  state = {
    isMenuOpen: false
  };

  handleToggleMenu = () => {
    const { isMenuOpen } = this.state;

    this.setState({ isMenuOpen: !isMenuOpen });
  };

  handleMenuRef = menuNode => this.setState({ menuNode });

  handleGoToLink = url => {
    this.props.history.push(url);
  };

  menuItems = () => {
    const { accountAddress } = this.props;

    return [
      {
        name: 'Backup Account',
        url: `/backup/${accountAddress}`
      },
      {
        name: 'Add tokens',
        url: `/whitelist/${accountAddress}`
      }
    ];
  };

  render () {
    const { accountsInfo, accountAddress } = this.props;
    const { isMenuOpen, menuNode } = this.state;

    // If the accountsInfo object is empty (i.e. no accounts), then we redirect
    // to the accounts page to create an account
    if (accountsInfo && !Object.keys(accountsInfo).length) {
      return <Redirect to='/accounts/new' />;
    }
=======
  handleGoToBackup = () => {
    this.props.history.push(`/backup/${this.props.account.address}`);
  };

  handleGoToWhitelist = () => {
    this.props.history.push(`/whitelist/${this.props.account.address}`);
  };

  render () {
    const {
      account: { address, name, type }
    } = this.props;
>>>>>>> 4cdfca0a

    return (
      <div className='tokens'>
        <div className={isMenuOpen ? 'popup-underlay' : ''} />
        <MenuPopup
          className='popup-menu-account'
          context={menuNode}
          handleGoToLink={this.handleGoToLink}
          horizontalOffset={1}
          menuItems={this.menuItems()}
          onClose={this.handleToggleMenu}
          open={isMenuOpen}
          size='small'
        />
        <AccountHeader
          address={address}
          copyAddress
          name={name}
          type={type}
          left={
            <Link to='/accounts' className='icon -back'>
              Back
            </Link>
          }
          right={
            <a
              className='icon -menu'
              ref={this.handleMenuRef}
              onClick={this.handleToggleMenu}
            >
              Menu
            </a>
          }
        />

        <TokensList />

        <nav className='footer-nav'>
          <div className='footer-nav_status'>
            <Health />
          </div>
<<<<<<< HEAD
=======
          <div className='footer-nav_icons'>
            {// Hide option to do a backup if this is a Parity Signer account
              type === 'node' && (
                <button className='button -tiny' onClick={this.handleGoToBackup}>
                Backup Account
                </button>
              )}
            <button className='button -tiny' onClick={this.handleGoToWhitelist}>
              Add tokens
            </button>
          </div>
>>>>>>> 4cdfca0a
        </nav>
      </div>
    );
  }
}

export default Tokens;<|MERGE_RESOLUTION|>--- conflicted
+++ resolved
@@ -4,15 +4,8 @@
 // SPDX-License-Identifier: BSD-3-Clause
 
 import React, { PureComponent } from 'react';
-<<<<<<< HEAD
 import { AccountHeader, MenuPopup } from 'fether-ui';
-import { accountsInfo$ } from '@parity/light.js';
-import light from '@parity/light.js-react';
-import { Link, Redirect, withRouter } from 'react-router-dom';
-=======
-import { AccountHeader } from 'fether-ui';
 import { Link, withRouter } from 'react-router-dom';
->>>>>>> 4cdfca0a
 
 import Health from '../Health';
 import TokensList from './TokensList';
@@ -21,7 +14,6 @@
 @withRouter
 @withAccount
 class Tokens extends PureComponent {
-<<<<<<< HEAD
   state = {
     isMenuOpen: false
   };
@@ -38,44 +30,43 @@
     this.props.history.push(url);
   };
 
+  isParitySignerAccount = () => {
+    const {
+      account: { type }
+    } = this.props;
+
+    return type === 'signer';
+  };
+
   menuItems = () => {
-    const { accountAddress } = this.props;
+    const {
+      account: { address }
+    } = this.props;
 
-    return [
-      {
-        name: 'Backup Account',
-        url: `/backup/${accountAddress}`
-      },
+    const backupAccountItem = {
+      name: 'Backup Account',
+      url: `/backup/${address}`
+    };
+
+    let menuItems = [
       {
         name: 'Add tokens',
-        url: `/whitelist/${accountAddress}`
+        url: `/whitelist/${address}`
       }
     ];
-  };
 
-  render () {
-    const { accountsInfo, accountAddress } = this.props;
-    const { isMenuOpen, menuNode } = this.state;
+    if (this.isParitySignerAccount() === false) {
+      menuItems = [backupAccountItem, ...menuItems];
+    }
 
-    // If the accountsInfo object is empty (i.e. no accounts), then we redirect
-    // to the accounts page to create an account
-    if (accountsInfo && !Object.keys(accountsInfo).length) {
-      return <Redirect to='/accounts/new' />;
-    }
-=======
-  handleGoToBackup = () => {
-    this.props.history.push(`/backup/${this.props.account.address}`);
-  };
-
-  handleGoToWhitelist = () => {
-    this.props.history.push(`/whitelist/${this.props.account.address}`);
+    return menuItems;
   };
 
   render () {
     const {
       account: { address, name, type }
     } = this.props;
->>>>>>> 4cdfca0a
+    const { isMenuOpen, menuNode } = this.state;
 
     return (
       <div className='tokens'>
@@ -117,20 +108,6 @@
           <div className='footer-nav_status'>
             <Health />
           </div>
-<<<<<<< HEAD
-=======
-          <div className='footer-nav_icons'>
-            {// Hide option to do a backup if this is a Parity Signer account
-              type === 'node' && (
-                <button className='button -tiny' onClick={this.handleGoToBackup}>
-                Backup Account
-                </button>
-              )}
-            <button className='button -tiny' onClick={this.handleGoToWhitelist}>
-              Add tokens
-            </button>
-          </div>
->>>>>>> 4cdfca0a
         </nav>
       </div>
     );
