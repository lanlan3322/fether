// Copyright 2015-2018 Parity Technologies (UK) Ltd.
// This file is part of Parity.
//
// SPDX-License-Identifier: BSD-3-Clause

import React, { PureComponent } from "react";
import { AccountHeader } from "fether-ui";
import { accountsInfo$ } from "@parity/light.js";
import light from "@parity/light.js-react";
import { Link, Redirect, withRouter } from "react-router-dom";

<<<<<<< HEAD
import Health from "../Health";
import TokensList from "./TokensList";

import { provideTokens } from "../contexts/TokensContext.js";
import withAccount from "../utils/withAccount.js";
=======
import Health from '../Health';
import { provideTokens } from '../contexts/TokensContext.js';
import TokensList from './TokensList';
import withAccount from '../utils/withAccount.js';
>>>>>>> 32a20817

@withRouter
@withAccount
@light({
  accountsInfo: accountsInfo$
})
class Tokens extends PureComponent {
  handleGoToWhitelist = () => {
    this.props.history.push(`/whitelist/${this.props.accountAddress}`);
  };

  render() {
    const { accountsInfo, accountAddress } = this.props;

    // If the accountsInfo object is empty (i.e. no accounts), then we redirect
    // to the accounts page to create an account
    if (accountsInfo && !Object.keys(accountsInfo).length) {
      return <Redirect to="/accounts/new" />;
    }

    return (
      <div>
        <AccountHeader
          address={accountAddress}
          copyAddress
          name={
            accountsInfo &&
            accountsInfo[accountAddress] &&
            accountsInfo[accountAddress].name
          }
          left={
            <Link to="/accounts" className="icon -back">
              Back
            </Link>
          }
        />

        <TokensList />

        <nav className="footer-nav">
          <div className="footer-nav_status">
            <Health />
          </div>
          <div className="footer-nav_icons">
            <button className="button -tiny" onClick={this.handleGoToWhitelist}>
              Add tokens
            </button>
          </div>
        </nav>
      </div>
    );
  }
}

export default Tokens;<|MERGE_RESOLUTION|>--- conflicted
+++ resolved
@@ -9,18 +9,9 @@
 import light from "@parity/light.js-react";
 import { Link, Redirect, withRouter } from "react-router-dom";
 
-<<<<<<< HEAD
 import Health from "../Health";
 import TokensList from "./TokensList";
-
-import { provideTokens } from "../contexts/TokensContext.js";
-import withAccount from "../utils/withAccount.js";
-=======
-import Health from '../Health';
-import { provideTokens } from '../contexts/TokensContext.js';
-import TokensList from './TokensList';
-import withAccount from '../utils/withAccount.js';
->>>>>>> 32a20817
+import withAccount from "../utils/withAccount";
 
 @withRouter
 @withAccount
