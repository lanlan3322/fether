// Copyright 2015-2018 Parity Technologies (UK) Ltd.
// This file is part of Parity.
//
// SPDX-License-Identifier: BSD-3-Clause

import React, { PureComponent } from 'react';
import { AccountHeader } from 'fether-ui';
<<<<<<< HEAD
import { accountsInfo$ } from '@parity/light.js';
import light from 'light-hoc';
import { Link, Redirect, Route, Switch, withRouter } from 'react-router-dom';
=======
import { accountsInfo$, defaultAccount$ } from '@parity/light.js';
import light from '@parity/light.js-react';
import { Link, Redirect } from 'react-router-dom';
>>>>>>> b70e5c05

import Health from '../Health';
import Send from '../Send';
import TokensList from './TokensList';
import Whitelist from '../Whitelist';

import { provideTokens } from '../contexts/TokensContext.js';
import { consumeAccount } from '../contexts/AccountContext.js';

@withRouter
@consumeAccount
@provideTokens
@light({
  accountsInfo: accountsInfo$
})
class Tokens extends PureComponent {
  handleGoToWhitelist = () => {
    this.props.history.push(`/tokens/${this.props.accountAddress}/whitelist`);
  };

  renderTokensList = () => {
    const { accountsInfo, accountAddress } = this.props;

    // If the accountsInfo object is empty (i.e. no accounts), then we redirect
    // to the accounts page to create an account
    if (accountsInfo && !Object.keys(accountsInfo).length) {
      return <Redirect to='/accounts/new' />;
    }

    return (
      <div>
        <AccountHeader
          address={accountAddress}
          copyAddress
          name={
            accountsInfo &&
            accountsInfo[accountAddress] &&
            accountsInfo[accountAddress].name
          }
          left={
            <Link to='/accounts' className='icon -back'>
              Back
            </Link>
          }
        />

        <TokensList />

        <nav className='footer-nav'>
          <div className='footer-nav_status'>
            <Health />
          </div>
          <div className='footer-nav_icons'>
            <button className='button -tiny' onClick={this.handleGoToWhitelist}>
              Add tokens
            </button>
          </div>
        </nav>
      </div>
    );
  };

  render () {
    const {
      match: { url }
    } = this.props;

    return (
      <Switch>
        <Route path={`${url}/whitelist`} component={Whitelist} />
        <Route path={`${url}/send`} component={Send} />
        <Route path={url}>{this.renderTokensList}</Route>
      </Switch>
    );
  }
}

export default Tokens;<|MERGE_RESOLUTION|>--- conflicted
+++ resolved
@@ -5,15 +5,9 @@
 
 import React, { PureComponent } from 'react';
 import { AccountHeader } from 'fether-ui';
-<<<<<<< HEAD
 import { accountsInfo$ } from '@parity/light.js';
-import light from 'light-hoc';
+import light from '@parity/light.js-react';
 import { Link, Redirect, Route, Switch, withRouter } from 'react-router-dom';
-=======
-import { accountsInfo$, defaultAccount$ } from '@parity/light.js';
-import light from '@parity/light.js-react';
-import { Link, Redirect } from 'react-router-dom';
->>>>>>> b70e5c05
 
 import Health from '../Health';
 import Send from '../Send';
