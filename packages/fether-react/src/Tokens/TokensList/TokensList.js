// Copyright 2015-2018 Parity Technologies (UK) Ltd.
// This file is part of Parity.
//
// SPDX-License-Identifier: BSD-3-Clause

import React, { Component } from "react";

<<<<<<< HEAD
import TokenBalance from "./TokenBalance";

import { consumeTokens } from "../../contexts/TokensContext.js";
import withTokens from "../../utils/withTokens";
=======
import { consumeTokens } from '../../contexts/TokensContext.js';
import TokenBalance from './TokenBalance';
>>>>>>> 32a20817

@withTokens
class TokensList extends Component {
  render() {
    const { tokensArray } = this.props;

    // Show empty token placeholder if tokens have not been loaded yet
    const shownArray = tokensArray.length ? tokensArray : [{}];

    return (
      <div className="window_content">
        <div className="box -scroller">
          <ul className="list -padded">
            {shownArray.map((
              token,
              index // With empty tokens, the token.address is not defined, so we prefix with index
            ) => (
              <li key={`${index}-${token.address}`}>
                <TokenBalance token={token} />
              </li>
            ))}
          </ul>
        </div>
      </div>
    );
  }
}

export default TokensList;<|MERGE_RESOLUTION|>--- conflicted
+++ resolved
@@ -5,15 +5,8 @@
 
 import React, { Component } from "react";
 
-<<<<<<< HEAD
 import TokenBalance from "./TokenBalance";
-
-import { consumeTokens } from "../../contexts/TokensContext.js";
 import withTokens from "../../utils/withTokens";
-=======
-import { consumeTokens } from '../../contexts/TokensContext.js';
-import TokenBalance from './TokenBalance';
->>>>>>> 32a20817
 
 @withTokens
 class TokensList extends Component {
