// Copyright 2015-2018 Parity Technologies (UK) Ltd.
// This file is part of Parity.
//
// SPDX-License-Identifier: BSD-3-Clause

import React, { Component } from 'react';
import BigNumber from 'bignumber.js';
import createDecorator from 'final-form-calculate';
import debounce from 'debounce-promise';
import { Field, Form } from 'react-final-form';
import { Form as FetherForm, Header } from 'fether-ui';
import { fromWei, toWei } from '@parity/api/lib/util/wei';
import { inject, observer } from 'mobx-react';
import { isAddress } from '@parity/api/lib/util/address';
import { Link } from 'react-router-dom';
import { OnChange } from 'react-final-form-listeners';
import { withProps } from 'recompose';

import { estimateGas } from '../../utils/estimateGas';
import RequireHealth from '../../RequireHealthOverlay';
import TokenBalance from '../../Tokens/TokensList/TokenBalance';
import withAccount from '../../utils/withAccount.js';
import withBalance, { withEthBalance } from '../../utils/withBalance';
import withTokens from '../../utils/withTokens';

const MAX_GAS_PRICE = 40; // In Gwei
const MIN_GAS_PRICE = 3; // Safelow gas price from GasStation, in Gwei

@inject('parityStore', 'sendStore')
@withTokens
@withProps(({ match: { params: { tokenAddress } }, tokens }) => ({
  token: tokens[tokenAddress]
}))
@withAccount
@withBalance // Balance of current token (can be ETH)
@withEthBalance // ETH balance
@observer
class Send extends Component {
  state = {
    maxSelected: false
  };
  handleSubmit = values => {
    const { accountAddress, history, sendStore, token } = this.props;

    sendStore.setTx(values);
    history.push(`/send/${token.address}/from/${accountAddress}/signer`);
  };

  decorator = createDecorator({
    field: /to|amount/, // when the value of these fields change...
    updates: {
      // ...set field "gas"
      gas: (value, allValues) => {
        const { parityStore, token } = this.props;
        if (this.preValidate(allValues) === true) {
          return estimateGas(allValues, token, parityStore.api);
        } else {
          return null;
        }
      }
    }
  });

  calculateMax = (gas, gasPrice) => {
    const { token, balance } = this.props;
    const gasBn = gas ? new BigNumber(gas) : new BigNumber(21000);
    const gasPriceBn = new BigNumber(gasPrice);
    let output;

    if (token.address === 'ETH') {
      output = fromWei(
        toWei(balance).minus(gasBn.mul(toWei(gasPriceBn, 'shannon')))
      );
      output = output.isNegative() ? new BigNumber(0) : output;
    } else {
      output = balance;
    }
    return output;
  };

  recalculateMax = (args, state, { changeValue }) => {
    changeValue(state, 'amount', value => {
      return this.calculateMax(
        state.formState.values.gas,
        state.formState.values.gasPrice
      );
    });
  };

  toggleMax = () => {
    this.setState({ maxSelected: !this.state.maxSelected });
  };

  render () {
    const {
      accountAddress,
      sendStore: { tx },
      token
    } = this.props;

    return (
      <div>
        <Header
          left={
            <Link to={`/tokens/${accountAddress}`} className='icon -back'>
              Close
            </Link>
          }
          title={token && <h1>Send {token.name}</h1>}
        />

        <RequireHealth require='sync'>
          <div className='window_content'>
            <div className='box -padded'>
              <TokenBalance
                decimals={6}
                drawers={[
                  <Form
                    key='txForm'
                    initialValues={{ from: accountAddress, gasPrice: 4, ...tx }}
                    onSubmit={this.handleSubmit}
                    validate={this.validateForm}
                    decorators={[this.decorator]}
                    mutators={{ recalculateMax: this.recalculateMax }}
                    render={({
                      handleSubmit,
                      valid,
                      validating,
                      values,
                      form: { mutators }
                    }) => (
                      <form className='send-form' onSubmit={handleSubmit}>
                        <fieldset className='form_fields'>
                          <Field
                            className='form_field_amount'
                            formNoValidate
                            label='Amount'
                            name='amount'
                            disabled={this.state.maxSelected}
                            placeholder='0.00'
                            render={FetherForm.Field}
                            required
<<<<<<< HEAD
                            type='number'
                          />
=======
                            type='number' // In ETH or coin
                          >
                            <button
                              type='button'
                              className={
                                this.state.maxSelected
                                  ? 'button -tiny active max'
                                  : 'button -tiny max'
                              }
                              onClick={() => {
                                this.toggleMax();
                                mutators.recalculateMax();
                              }}
                            >
                              Max
                            </button>
                          </Field>
>>>>>>> b1e76091

                          <Field
                            as='textarea'
                            className='-sm'
                            label='To'
                            name='to'
                            placeholder='0x...'
                            required
                            render={FetherForm.Field}
                          />

                          <Field
                            centerText={`${values.gasPrice} GWEI`}
                            className='-range'
                            label='Transaction Speed'
                            leftText='Low'
                            max={MAX_GAS_PRICE}
                            min={MIN_GAS_PRICE}
                            name='gasPrice'
                            render={FetherForm.Slider}
                            required
                            rightText='High'
                            step={0.5}
                            type='range' // In Gwei
                          />

                          <OnChange name='gasPrice'>
                            {(value, previous) => {
                              if (this.state.maxSelected) {
                                mutators.recalculateMax();
                              }
                            }}
                          </OnChange>

                          {values.to === values.from && (
                            <span>
                              <h3>WARNING:</h3>
                              <p>
                                The sender and receiver addresses are the same.
                              </p>
                            </span>
                          )}
                        </fieldset>
                        <nav className='form-nav'>
                          <button
                            disabled={!valid || validating}
                            className='button'
                          >
                            {validating ? 'Checking...' : 'Send'}
                          </button>
                        </nav>
                      </form>
                    )}
                  />
                ]}
                onClick={null} // To disable cursor:pointer on card // TODO Can this be done better?
                token={token}
              />
            </div>
          </div>
        </RequireHealth>
      </div>
    );
  }

  preValidate = values => {
    const { balance, token } = this.props;

    if (!values.amount) {
      return { amount: 'Please enter a valid amount' };
    }

    const amountBn = new BigNumber(values.amount.toString());

    if (amountBn.isNaN()) {
      return { amount: 'Please enter a valid amount' };
    } else if (amountBn.isZero()) {
      if (this.state.maxSelected) {
        return { amount: 'ETH balance too low to pay for gas.' };
      }
      return { amount: 'Please enter a non-zero amount' };
    } else if (amountBn.isNegative()) {
      return { amount: 'Please enter a positive amount' };
    } else if (token.address === 'ETH' && toWei(values.amount).lt(1)) {
      return { amount: 'Please enter at least 1 Wei' };
<<<<<<< HEAD
    } else if (amountBn.dp() > token.decimals) {
=======
    } else if (token.address !== 'ETH' && amountBn.dp() > token.decimals) {
>>>>>>> b1e76091
      return {
        amount: `Please enter a ${token.name} value of less than ${
          token.decimals
        } decimal places`
      };
    } else if (balance && balance.lt(amountBn)) {
      return { amount: `You don't have enough ${token.symbol} balance` };
    } else if (!values.to || !isAddress(values.to)) {
      return { to: 'Please enter a valid Ethereum address' };
    } else if (values.to === '0x0000000000000000000000000000000000000000') {
      return {
        to: `You are not permitted to send ${
          token.name
        } to the zero account (0x0)`
      };
    }
    return true;
  };

  /**
   * Estimate gas amount, and validate that the user has enough balance to make
   * the tx.
   */
  validateForm = debounce(values => {
    try {
      const { ethBalance, token } = this.props;

      const preValidation = this.preValidate(values);
      // preValidate return an error if a field isn't valid
      if (preValidation !== true) {
        return preValidation;
      }

      // If the gas hasn't been calculated yet, then we don't show any errors,
      // just wait a bit more
      if (!values.gas) {
        return;
      }

      if (!ethBalance || isNaN(values.gas)) {
        throw new Error('No "ethBalance" or "gas" value.');
      }

      // Verify that `gas + (eth amount if sending eth) <= ethBalance`
      if (
        values.gas
          .multipliedBy(toWei(values.gasPrice, 'shannon'))
          .plus(token.address === 'ETH' ? toWei(values.amount) : 0)
          .gt(toWei(ethBalance))
      ) {
        return token.address !== 'ETH'
          ? { amount: 'ETH balance too low to pay for gas' }
          : { amount: "You don't have enough ETH balance" };
      }
    } catch (err) {
      console.error(err);
      return {
        amount: 'Failed estimating balance, please try again'
      };
    }
  }, 1000);
}

export default Send;<|MERGE_RESOLUTION|>--- conflicted
+++ resolved
@@ -140,11 +140,7 @@
                             placeholder='0.00'
                             render={FetherForm.Field}
                             required
-<<<<<<< HEAD
                             type='number'
-                          />
-=======
-                            type='number' // In ETH or coin
                           >
                             <button
                               type='button'
@@ -161,7 +157,6 @@
                               Max
                             </button>
                           </Field>
->>>>>>> b1e76091
 
                           <Field
                             as='textarea'
@@ -247,11 +242,7 @@
       return { amount: 'Please enter a positive amount' };
     } else if (token.address === 'ETH' && toWei(values.amount).lt(1)) {
       return { amount: 'Please enter at least 1 Wei' };
-<<<<<<< HEAD
     } else if (amountBn.dp() > token.decimals) {
-=======
-    } else if (token.address !== 'ETH' && amountBn.dp() > token.decimals) {
->>>>>>> b1e76091
       return {
         amount: `Please enter a ${token.name} value of less than ${
           token.decimals
