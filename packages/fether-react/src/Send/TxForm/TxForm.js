// Copyright 2015-2018 Parity Technologies (UK) Ltd.
// This file is part of Parity.
//
// SPDX-License-Identifier: BSD-3-Clause

import React, { Component } from 'react';
import BigNumber from 'bignumber.js';
import createDecorator from 'final-form-calculate';
import debounce from 'debounce-promise';
import { Field, Form } from 'react-final-form';
import { Form as FetherForm, Header } from 'fether-ui';
import { fromWei, toWei } from '@parity/api/lib/util/wei';
import { inject, observer } from 'mobx-react';
import { isAddress } from '@parity/api/lib/util/address';
import { Link } from 'react-router-dom';
import { OnChange } from 'react-final-form-listeners';
import { withProps } from 'recompose';

import { estimateGas } from '../../utils/estimateGas';
import RequireHealth from '../../RequireHealthOverlay';
import TokenBalance from '../../Tokens/TokensList/TokenBalance';
import withAccount from '../../utils/withAccount.js';
import withBalance, { withEthBalance } from '../../utils/withBalance';
import withTokens from '../../utils/withTokens';
import TxDetails from './TxDetails';

const MAX_GAS_PRICE = 40; // In Gwei
const MIN_GAS_PRICE = 3; // Safelow gas price from GasStation, in Gwei

@inject('parityStore', 'sendStore')
@withTokens
@withProps(({ match: { params: { tokenAddress } }, tokens }) => ({
  token: tokens[tokenAddress]
}))
@withAccount
@withBalance // Balance of current token (can be ETH)
@withEthBalance // ETH balance
@observer
class Send extends Component {
  state = {
    maxSelected: false
  };

  decorator = createDecorator({
    field: /to|amount/, // when the value of these fields change...
    updates: {
      // ...set field "gas"
      gas: async (value, allValues) => {
        const { parityStore, token } = this.props;
        let newGasEstimate = null;

        if (this.preValidate(allValues) === true) {
          try {
            newGasEstimate = await estimateGas(
              allValues,
              token,
              parityStore.api
            );
          } catch (error) {
            console.error(error);
            throw new Error('Unable to estimate gas');
          }
        }

        return newGasEstimate;
      }
    }
  });

  calculateMax = (gas, gasPrice) => {
    const { token, balance } = this.props;
    const gasBn = gas ? new BigNumber(gas) : new BigNumber(21000);
    const gasPriceBn = new BigNumber(gasPrice);
    let output;

    if (token.address === 'ETH') {
      output = fromWei(
        toWei(balance).minus(gasBn.multipliedBy(toWei(gasPriceBn, 'shannon')))
      );
      output = output.isNegative() ? new BigNumber(0) : output;
    } else {
      output = balance;
    }
    return output;
  };

  estimatedTxFee = values => {
    if (
      !values.amount ||
      !values.gas ||
      !values.gasPrice ||
      isNaN(values.amount) ||
      isNaN(values.gas) ||
      isNaN(values.gasPrice)
    ) {
      return null;
    }

    return values.gas.multipliedBy(toWei(values.gasPrice, 'shannon'));
  };

  handleSubmit = values => {
    const { accountAddress, history, sendStore, token } = this.props;

    sendStore.setTx(values);
    history.push(`/send/${token.address}/from/${accountAddress}/signer`);
  };

  recalculateMax = (args, state, { changeValue }) => {
    changeValue(state, 'amount', value => {
      return this.calculateMax(
        state.formState.values.gas,
        state.formState.values.gasPrice
      );
    });
  };

  toggleMax = () => {
    this.setState({ maxSelected: !this.state.maxSelected });
  };

  render () {
    const {
      accountAddress,
      sendStore: { tx },
      token
    } = this.props;

    return (
      <div>
        <Header
          left={
            <Link to={`/tokens/${accountAddress}`} className='icon -back'>
              Close
            </Link>
          }
          title={token && <h1>Send {token.name}</h1>}
        />

        <RequireHealth require='sync'>
          <div className='window_content'>
            <div className='box -padded'>
              <TokenBalance
                decimals={6}
                drawers={[
                  <Form
                    key='txForm'
                    initialValues={{ from: accountAddress, gasPrice: 4, ...tx }}
                    onSubmit={this.handleSubmit}
                    validate={this.validateForm}
                    decorators={[this.decorator]}
                    mutators={{ recalculateMax: this.recalculateMax }}
                    render={({
                      handleSubmit,
                      valid,
                      validating,
                      values,
                      form: { mutators }
                    }) => (
                      <form className='send-form' onSubmit={handleSubmit}>
                        <fieldset className='form_fields'>
                          <Field
<<<<<<< HEAD
                            as='textarea'
                            className='-sm'
                            label='To'
                            name='to'
                            placeholder='0x...'
                            required
                            render={FetherForm.Field}
                          />

                          <Field
=======
                            autoFocus
>>>>>>> a6aae1dc
                            className='form_field_amount'
                            formNoValidate
                            label='Amount'
                            name='amount'
                            disabled={this.state.maxSelected}
                            placeholder='0.00'
                            render={FetherForm.Field}
                            required
                            type='number'
                          >
                            <button
                              type='button'
                              className={
                                this.state.maxSelected
                                  ? 'button -tiny active max'
                                  : 'button -tiny max'
                              }
                              onClick={() => {
                                this.toggleMax();
                                mutators.recalculateMax();
                              }}
                            >
                              Max
                            </button>
                          </Field>

                          <Field
                            centerText={`${values.gasPrice} GWEI`}
                            className='-range'
                            label='Transaction Speed'
                            leftText='Low'
                            max={MAX_GAS_PRICE}
                            min={MIN_GAS_PRICE}
                            name='gasPrice'
                            render={FetherForm.Slider}
                            required
                            rightText='High'
                            step={0.5}
                            type='range' // In Gwei
                          />

                          {valid && this.estimatedTxFee(values) ? (
                            <TxDetails
                              estimatedTxFee={this.estimatedTxFee(values)}
                              token={token}
                              values={values}
                            />
                          ) : null}

                          <OnChange name='gasPrice'>
                            {(value, previous) => {
                              if (this.state.maxSelected) {
                                mutators.recalculateMax();
                              }
                            }}
                          </OnChange>

                          {values.to === values.from && (
                            <span>
                              <h3>WARNING:</h3>
                              <p>
                                The sender and receiver addresses are the same.
                              </p>
                            </span>
                          )}
                        </fieldset>
                        <nav className='form-nav'>
                          <button
                            disabled={!valid || validating}
                            className='button'
                          >
                            {validating ? 'Checking...' : 'Send'}
                          </button>
                        </nav>
                      </form>
                    )}
                  />
                ]}
                onClick={null} // To disable cursor:pointer on card // TODO Can this be done better?
                token={token}
              />
            </div>
          </div>
        </RequireHealth>
      </div>
    );
  }

  preValidate = values => {
    const { balance, token } = this.props;

    if (!values) {
      return;
    }

    if (!values.amount) {
      return { amount: 'Please enter a valid amount' };
    }

    const amountBn = new BigNumber(values.amount.toString());

    if (amountBn.isNaN()) {
      return { amount: 'Please enter a valid amount' };
    } else if (amountBn.isZero()) {
      if (this.state.maxSelected) {
        return { amount: 'ETH balance too low to pay for gas.' };
      }
      return { amount: 'Please enter a non-zero amount' };
    } else if (amountBn.isNegative()) {
      return { amount: 'Please enter a positive amount' };
    } else if (token.address === 'ETH' && toWei(values.amount).lt(1)) {
      return { amount: 'Please enter at least 1 Wei' };
    } else if (amountBn.dp() > token.decimals) {
      return {
        amount: `Please enter a ${token.name} value of less than ${
          token.decimals
        } decimal places`
      };
    } else if (balance && balance.lt(amountBn)) {
      return { amount: `You don't have enough ${token.symbol} balance` };
    } else if (!values.to || !isAddress(values.to)) {
      return { to: 'Please enter a valid Ethereum address' };
    } else if (values.to === '0x0000000000000000000000000000000000000000') {
      return {
        to: `You are not permitted to send ${
          token.name
        } to the zero account (0x0)`
      };
    }
    return true;
  };

  /**
   * Estimate gas amount, and validate that the user has enough balance to make
   * the tx.
   */
  validateForm = debounce(values => {
    if (!values) {
      return;
    }

    try {
      const { ethBalance, token } = this.props;

      if (!ethBalance) {
        throw new Error('No "ethBalance"');
      }

      const preValidation = this.preValidate(values);

      // preValidate return an error if a field isn't valid
      if (preValidation !== true) {
        return preValidation;
      }

      // If the gas hasn't been calculated yet, then we don't show any errors,
      // just wait a bit more
      if (!this.estimatedTxFee(values)) {
        return;
      }

      // Verify that `gas + (eth amount if sending eth) <= ethBalance`
      if (
        this.estimatedTxFee(values)
          .plus(token.address === 'ETH' ? toWei(values.amount) : 0)
          .gt(toWei(ethBalance))
      ) {
        return token.address !== 'ETH'
          ? { amount: 'ETH balance too low to pay for gas' }
          : { amount: "You don't have enough ETH balance" };
      }
    } catch (err) {
      console.error(err);
      return {
        amount: 'Failed estimating balance, please try again'
      };
    }
  }, 1000);
}

export default Send;<|MERGE_RESOLUTION|>--- conflicted
+++ resolved
@@ -160,7 +160,6 @@
                       <form className='send-form' onSubmit={handleSubmit}>
                         <fieldset className='form_fields'>
                           <Field
-<<<<<<< HEAD
                             as='textarea'
                             className='-sm'
                             label='To'
@@ -171,9 +170,7 @@
                           />
 
                           <Field
-=======
                             autoFocus
->>>>>>> a6aae1dc
                             className='form_field_amount'
                             formNoValidate
                             label='Amount'
