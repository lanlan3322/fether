// Copyright 2015-2018 Parity Technologies (UK) Ltd.
// This file is part of Parity.
//
// SPDX-License-Identifier: BSD-3-Clause

import React, { Component } from 'react';
import BigNumber from 'bignumber.js';
import createDecorator from 'final-form-calculate';
import debounce from 'debounce-promise';
import { Field, Form } from 'react-final-form';
import { Form as FetherForm, Header } from 'fether-ui';
import { fromWei, toWei } from '@parity/api/lib/util/wei';
import { inject, observer } from 'mobx-react';
import { isAddress } from '@parity/api/lib/util/address';
import { Link } from 'react-router-dom';
import { OnChange } from 'react-final-form-listeners';
import { withProps } from 'recompose';

import { estimateGas } from '../../utils/estimateGas';
import RequireHealth from '../../RequireHealthOverlay';
import TokenBalance from '../../Tokens/TokensList/TokenBalance';
import withAccount from '../../utils/withAccount.js';
import withBalance, { withEthBalance } from '../../utils/withBalance';
import withTokens from '../../utils/withTokens';

const MAX_GAS_PRICE = 40; // In Gwei
const MIN_GAS_PRICE = 3; // Safelow gas price from GasStation, in Gwei
const ZERO = new BigNumber('0');

@inject('parityStore', 'sendStore')
@withTokens
@withProps(({ match: { params: { tokenAddress } }, tokens }) => ({
  token: tokens[tokenAddress]
}))
@withAccount
@withBalance // Balance of current token (can be ETH)
@withEthBalance // ETH balance
@observer
class Send extends Component {
<<<<<<< HEAD
  isCancelled = false;

  state = {
    estimatedTxFee: ZERO,
    showDetails: false
  };

  componentWillUnmount () {
    // Avoids encountering error `Can't call setState (or forceUpdate)
    // on an unmounted component` when navigate from 'Send Ether' to 'Send THIBCoin'
    this.isCancelled = true;
  }

=======
  state = {
    maxSelected: false
  };
>>>>>>> b1e76091
  handleSubmit = values => {
    const { accountAddress, history, sendStore, token } = this.props;

    sendStore.setTx(values);
    history.push(`/send/${token.address}/from/${accountAddress}/signer`);
  };

  toggleDetails = () => {
    const { showDetails } = this.state;

    !this.isCancelled && this.setState({ showDetails: !showDetails });
  };

  decorator = createDecorator({
    field: /to|amount/, // when the value of these fields change...
    updates: {
      // ...set field "gas"
      gas: (value, allValues) => {
        const { parityStore, token } = this.props;
<<<<<<< HEAD

        !this.isCancelled && this.setState({ estimatedTxFee: ZERO });

=======
>>>>>>> b1e76091
        if (this.preValidate(allValues) === true) {
          return estimateGas(allValues, token, parityStore.api);
        } else {
          return null;
        }
      }
    }
  });

  calculateMax = (gas, gasPrice) => {
    const { token, balance } = this.props;
    const gasBn = gas ? new BigNumber(gas) : new BigNumber(21000);
    const gasPriceBn = new BigNumber(gasPrice);
    let output;

    if (token.address === 'ETH') {
      output = fromWei(
        toWei(balance).minus(gasBn.mul(toWei(gasPriceBn, 'shannon')))
      );
      output = output.isNegative() ? new BigNumber(0) : output;
    } else {
      output = balance;
    }
    return output;
  };

  recalculateMax = (args, state, { changeValue }) => {
    changeValue(state, 'amount', value => {
      return this.calculateMax(
        state.formState.values.gas,
        state.formState.values.gasPrice
      );
    });
  };

  toggleMax = () => {
    this.setState({ maxSelected: !this.state.maxSelected });
  };

  render () {
    const {
      accountAddress,
      sendStore: { tx },
      token
    } = this.props;

    const { estimatedTxFee, showDetails } = this.state;

    const renderFee = () => {
      return `Fee: ${estimatedTxFee
        .div(10 ** 18)
        .toString()} ETH (Gas Limit * Gas Price)`;
    };

    const renderCalculation = values => {
      return `Calcs: (${estimatedTxFee
        .div(new BigNumber(values.gasPrice.toString()))
        .div(10 ** 9)} WEI * ${new BigNumber(
        values.gasPrice.toString()
      )} GWEI)`;
    };

    const renderTotalAmount = values => {
      return `Total Amount: ${estimatedTxFee
        .plus(token.address === 'ETH' ? toWei(values.amount.toString()) : 0)
        .div(10 ** 18)
        .toString()} ETH`;
    };

    const renderDetails = values => {
      return `${renderFee()}\n${renderCalculation(values)}\n${renderTotalAmount(
        values
      )}`;
    };

    const showHideLabel = () => {
      return (
        <span className='details'>
          <a onClick={() => this.toggleDetails()}>&uarr; Hide</a>
        </span>
      );
    };

    const showDetailsLabel = () => {
      return (
        <span className='details'>
          <a onClick={() => this.toggleDetails()}>&darr; Details</a>
        </span>
      );
    };

    return (
      <div>
        <Header
          left={
            <Link to={`/tokens/${accountAddress}`} className='icon -back'>
              Close
            </Link>
          }
          title={token && <h1>Send {token.name}</h1>}
        />

        <RequireHealth require='sync'>
          <div className='window_content'>
            <div className='box -padded'>
              <TokenBalance
                decimals={6}
                drawers={[
                  <Form
                    key='txForm'
                    initialValues={{ from: accountAddress, gasPrice: 4, ...tx }}
                    onSubmit={this.handleSubmit}
                    validate={this.validateForm}
                    decorators={[this.decorator]}
                    mutators={{ recalculateMax: this.recalculateMax }}
                    render={({
                      handleSubmit,
                      valid,
                      validating,
                      values,
                      form: { mutators }
                    }) => (
                      <form className='send-form' onSubmit={handleSubmit}>
                        <fieldset className='form_fields'>
                          <Field
                            as='textarea'
                            className='-sm'
                            label='To'
                            name='to'
                            placeholder='0x...'
                            required
                            render={FetherForm.Field}
                          />

                          <Field
                            className='form_field_amount'
                            formNoValidate
                            label='Amount'
                            name='amount'
                            disabled={this.state.maxSelected}
                            placeholder='0.00'
                            render={FetherForm.Field}
                            required
                            type='number' // In ETH or coin
                          >
                            <button
                              type='button'
                              className={
                                this.state.maxSelected
                                  ? 'button -tiny active max'
                                  : 'button -tiny max'
                              }
                              onClick={() => {
                                this.toggleMax();
                                mutators.recalculateMax();
                              }}
                            >
                              Max
                            </button>
                          </Field>

                          <Field
                            centerText={`${values.gasPrice} GWEI`}
                            className='-range'
                            label='Transaction Speed'
<<<<<<< HEAD
                            leftText='Slow'
=======
                            leftText='Low'
>>>>>>> b1e76091
                            max={MAX_GAS_PRICE}
                            min={MIN_GAS_PRICE}
                            name='gasPrice'
                            render={FetherForm.Slider}
                            required
                            rightText='High'
                            step={0.5}
                            type='range' // In Gwei
                          />
<<<<<<< HEAD
                          {estimatedTxFee &&
                            !estimatedTxFee.isZero() && (
                            <div>
                              {valid && !isNaN(values.amount) ? (
                                <div>
                                  <div
                                    className={`form_details_buttons ${
                                      showDetails ? 'hide' : 'show'
                                    }`}
                                  >
                                    {showDetails
                                      ? showHideLabel()
                                      : showDetailsLabel()}
                                  </div>
                                  <div
                                    className={`form_details_text ${
                                      showDetails ? 'hide' : 'show'
                                    }`}
                                    hidden={!showDetails}
                                  >
                                    <Field
                                      as='textarea'
                                      className='-sm-details'
                                      disabled
                                      label='Transaction Details (Estimate)'
                                      name='txFeeEstimate'
                                      render={FetherForm.Field}
                                      placeholder={renderDetails(values)}
                                    />
                                  </div>
                                </div>
                              ) : null}
                            </div>
                          )}
=======

                          <OnChange name='gasPrice'>
                            {(value, previous) => {
                              if (this.state.maxSelected) {
                                mutators.recalculateMax();
                              }
                            }}
                          </OnChange>

>>>>>>> b1e76091
                          {values.to === values.from && (
                            <span>
                              <h3>WARNING:</h3>
                              <p>
                                The sender and receiver addresses are the same.
                              </p>
                            </span>
                          )}
                        </fieldset>
                        <nav className='form-nav'>
                          <button
                            disabled={!valid || validating}
                            className='button'
                          >
                            {validating ? 'Checking...' : 'Send'}
                          </button>
                        </nav>
                      </form>
                    )}
                  />
                ]}
                onClick={null} // To disable cursor:pointer on card // TODO Can this be done better?
                token={token}
              />
            </div>
          </div>
        </RequireHealth>
      </div>
    );
  }

  preValidate = values => {
    const { balance, token } = this.props;

    if (!values) {
      return;
    }

    if (!values.amount) {
      return { amount: 'Please enter a valid amount' };
    }

    const amountBn = new BigNumber(values.amount.toString());

    if (amountBn.isNaN()) {
      return { amount: 'Please enter a valid amount' };
    } else if (amountBn.isZero()) {
      if (this.state.maxSelected) {
        return { amount: 'ETH balance too low to pay for gas.' };
      }
      return { amount: 'Please enter a non-zero amount' };
    } else if (amountBn.isNegative()) {
      return { amount: 'Please enter a positive amount' };
    } else if (token.address === 'ETH' && toWei(values.amount).lt(1)) {
      return { amount: 'Please enter at least 1 Wei' };
    } else if (token.address !== 'ETH' && amountBn.dp() > token.decimals) {
      return {
        amount: `Please enter a ${token.name} value of at least ${
          token.decimals
        } decimal places`
      };
    } else if (balance && balance.lt(amountBn)) {
      return { amount: `You don't have enough ${token.symbol} balance` };
    } else if (!values.to || !isAddress(values.to)) {
      return { to: 'Please enter a valid Ethereum address' };
    } else if (values.to === '0x0000000000000000000000000000000000000000') {
      return {
        to: `You are not permitted to send ${
          token.name
        } to the zero account (0x0)`
      };
    }
    return true;
  };

  /**
   * Estimate gas amount, and validate that the user has enough balance to make
   * the tx.
   */
  validateForm = debounce(values => {
    if (!values) {
      return;
    }

    try {
      const { ethBalance, token } = this.props;

      const preValidation = this.preValidate(values);
      // preValidate return an error if a field isn't valid
      if (preValidation !== true) {
        return preValidation;
      }

      if (!ethBalance || isNaN(values.gas)) {
        throw new Error('No "ethBalance" or "gas" value.');
      }

      if (!values.gas) {
        return;
      }

      const estimatedTxFee = values.gas.mul(toWei(values.gasPrice, 'shannon'));

      // Verify that `gas + (eth amount if sending eth) <= ethBalance`
      if (
        estimatedTxFee
          .plus(token.address === 'ETH' ? toWei(values.amount) : 0)
          .gt(toWei(ethBalance))
      ) {
<<<<<<< HEAD
        !this.isCancelled &&
          this.setState({ estimatedTxFee: new BigNumber('0') });

        return { amount: "You don't have enough ETH balance" };
      } else {
        !this.isCancelled && this.setState({ estimatedTxFee });
=======
        return token.address !== 'ETH'
          ? { amount: 'ETH balance too low to pay for gas' }
          : { amount: "You don't have enough ETH balance" };
>>>>>>> b1e76091
      }
    } catch (err) {
      console.error(err);
      return {
        amount: 'Failed estimating balance, please try again'
      };
    }
  }, 1000);
}

export default Send;<|MERGE_RESOLUTION|>--- conflicted
+++ resolved
@@ -37,11 +37,11 @@
 @withEthBalance // ETH balance
 @observer
 class Send extends Component {
-<<<<<<< HEAD
   isCancelled = false;
 
   state = {
     estimatedTxFee: ZERO,
+    maxSelected: false,
     showDetails: false
   };
 
@@ -51,11 +51,6 @@
     this.isCancelled = true;
   }
 
-=======
-  state = {
-    maxSelected: false
-  };
->>>>>>> b1e76091
   handleSubmit = values => {
     const { accountAddress, history, sendStore, token } = this.props;
 
@@ -75,12 +70,9 @@
       // ...set field "gas"
       gas: (value, allValues) => {
         const { parityStore, token } = this.props;
-<<<<<<< HEAD
 
         !this.isCancelled && this.setState({ estimatedTxFee: ZERO });
 
-=======
->>>>>>> b1e76091
         if (this.preValidate(allValues) === true) {
           return estimateGas(allValues, token, parityStore.api);
         } else {
@@ -246,11 +238,7 @@
                             centerText={`${values.gasPrice} GWEI`}
                             className='-range'
                             label='Transaction Speed'
-<<<<<<< HEAD
-                            leftText='Slow'
-=======
                             leftText='Low'
->>>>>>> b1e76091
                             max={MAX_GAS_PRICE}
                             min={MIN_GAS_PRICE}
                             name='gasPrice'
@@ -260,7 +248,7 @@
                             step={0.5}
                             type='range' // In Gwei
                           />
-<<<<<<< HEAD
+
                           {estimatedTxFee &&
                             !estimatedTxFee.isZero() && (
                             <div>
@@ -295,7 +283,6 @@
                               ) : null}
                             </div>
                           )}
-=======
 
                           <OnChange name='gasPrice'>
                             {(value, previous) => {
@@ -305,7 +292,6 @@
                             }}
                           </OnChange>
 
->>>>>>> b1e76091
                           {values.to === values.from && (
                             <span>
                               <h3>WARNING:</h3>
@@ -415,18 +401,14 @@
           .plus(token.address === 'ETH' ? toWei(values.amount) : 0)
           .gt(toWei(ethBalance))
       ) {
-<<<<<<< HEAD
         !this.isCancelled &&
           this.setState({ estimatedTxFee: new BigNumber('0') });
 
-        return { amount: "You don't have enough ETH balance" };
-      } else {
-        !this.isCancelled && this.setState({ estimatedTxFee });
-=======
         return token.address !== 'ETH'
           ? { amount: 'ETH balance too low to pay for gas' }
           : { amount: "You don't have enough ETH balance" };
->>>>>>> b1e76091
+      } else {
+        !this.isCancelled && this.setState({ estimatedTxFee });
       }
     } catch (err) {
       console.error(err);
