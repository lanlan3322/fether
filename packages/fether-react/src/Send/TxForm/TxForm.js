--- conflicted
+++ resolved
@@ -40,8 +40,8 @@
 @observer
 class Send extends Component {
   state = {
-<<<<<<< HEAD
-    maxSelected: false
+    maxSelected: false,
+    showDetails: false
   };
 
   handleSubmit = values => {
@@ -49,10 +49,6 @@
 
     sendStore.setTx(values);
     history.push(`/send/${token.address}/from/${accountAddress}/signer`);
-=======
-    maxSelected: false,
-    showDetails: false
->>>>>>> e7437e04
   };
 
   decorator = createDecorator({
@@ -213,13 +209,6 @@
                           <Field
                             as='textarea'
                             autoFocus
-<<<<<<< HEAD
-                            className={`form_field_amount ${
-                              !values.amount
-                                ? '-resize-font-default'
-                                : this.changeAmountFontSize(values.amount)
-                            }`}
-=======
                             className='-sm'
                             label='To'
                             name='to'
@@ -229,12 +218,15 @@
                           />
 
                           <Field
-                            className='form_field_amount'
->>>>>>> e7437e04
+                            className={`form_field_amount ${
+                              !values.amount
+                                ? '-resize-font-default'
+                                : this.changeAmountFontSize(values.amount)
+                            }`}
+                            disabled={this.state.maxSelected}
                             formNoValidate
                             label='Amount'
                             name='amount'
-                            disabled={this.state.maxSelected}
                             placeholder='0.00'
                             render={FetherForm.Field}
                             required
