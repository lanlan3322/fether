--- conflicted
+++ resolved
@@ -4,12 +4,7 @@
 // SPDX-License-Identifier: BSD-3-Clause
 
 import React, { Component } from 'react';
-<<<<<<< HEAD
-import { AccountCard, Header } from 'fether-ui';
-=======
 import { AccountCard, Clickable, Header } from 'fether-ui';
-import { accountsInfo$, withoutLoading } from '@parity/light.js';
->>>>>>> cb4a547f
 import { inject, observer } from 'mobx-react';
 
 import Health from '../../Health';
