// Copyright 2015-2018 Parity Technologies (UK) Ltd.
// This file is part of Parity.
//
// SPDX-License-Identifier: BSD-3-Clause

import React, { Component } from 'react';
import { AccountCard, Form as FetherForm } from 'fether-ui';
import { inject, observer } from 'mobx-react';

@inject('createAccountStore')
@observer
class AccountPassword extends Component {
  state = {
    confirm: '',
    isLoading: false,
    password: '',
    error: ''
  };

  handleConfirmChange = ({ target: { value } }) => {
    this.setState({ confirm: value });
  };

  handlePasswordChange = ({ target: { value } }) => {
    this.setState({ password: value });
  };

  handleSubmit = event => {
    const { createAccountStore, history } = this.props;
    const { confirm, password } = this.state;

    event && event.preventDefault();

    if (!createAccountStore.jsonString && confirm !== password) {
      this.setState({
        error: 'Password confirmation does not match.'
      });
      return;
    }

    this.setState({ isLoading: true });

    // Save to parity
    createAccountStore
      .saveAccountToParity(password)
      .then(res => {
        createAccountStore.clear();
        history.push('/accounts');
      })
      .catch(err => {
        console.error(err);

        this.setState({
          isLoading: false,
          error: err.text
        });
      });
  };

  render () {
    const {
      createAccountStore: { address, name, jsonString, isImport },
      history,
      location: { pathname }
    } = this.props;
    const { confirm, error, isLoading, password } = this.state;
    const currentStep = pathname.slice(-1);

    return (
      <AccountCard
        address={address}
        name={name}
        drawers={[
          <form key='createAccount' onSubmit={this.handleSubmit}>
            <div className='text'>
              <p>
                {' '}
                {jsonString
                  ? 'Unlock your account to decrypt your JSON keystore file: '
                  : 'Secure your account with a password:'}
              </p>
            </div>

            <FetherForm.Field
              label='Password'
              autoFocus
              onChange={this.handlePasswordChange}
              required
              type='password'
              value={password}
            />

            {!jsonString && (
              <FetherForm.Field
                label='Confirm'
                onChange={this.handleConfirmChange}
<<<<<<< HEAD
                autoFocus={false}
=======
>>>>>>> 4e719fb9
                required
                type='password'
                value={confirm}
              />
            )}

            <p>
              {error && error + ' Please check your password and try again.'}
            </p>

            <nav className='form-nav -space-around'>
              {currentStep > 1 && (
                <button
                  className='button -cancel'
                  onClick={history.goBack}
                  type='button'
                >
                  Back
                </button>
              )}
              <button
                className='button'
                autoFocus
                disabled={
                  !password ||
                  (!jsonString && confirm !== password) ||
                  isLoading
                }
              >
                Confirm account {isImport ? `${'import'}` : `${'creation'}`}
              </button>
            </nav>
          </form>
        ]}
      />
    );
  }
}

export default AccountPassword;<|MERGE_RESOLUTION|>--- conflicted
+++ resolved
@@ -94,10 +94,6 @@
               <FetherForm.Field
                 label='Confirm'
                 onChange={this.handleConfirmChange}
-<<<<<<< HEAD
-                autoFocus={false}
-=======
->>>>>>> 4e719fb9
                 required
                 type='password'
                 value={confirm}
