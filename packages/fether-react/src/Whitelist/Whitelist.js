--- conflicted
+++ resolved
@@ -3,30 +3,16 @@
 //
 // SPDX-License-Identifier: BSD-3-Clause
 
-<<<<<<< HEAD
 import React, { Component } from "react";
 import { chainName$ } from "@parity/light.js";
 import debounce from "lodash/debounce";
 import { Header } from "fether-ui";
-import { consumeTokens, provideTokens } from "../contexts/TokensContext.js";
-import withAccount from "../utils/withAccount.js";
 import light from "@parity/light.js-react";
 
 import Health from "../Health";
 import NewTokenItem from "./NewTokenItem";
-import withTokens from "fether-react/src/utils/withTokens";
-=======
-import React, { Component } from 'react';
-import { chainName$ } from '@parity/light.js';
-import { consumeTokens, provideTokens } from '../contexts/TokensContext.js';
-import debounce from 'lodash/debounce';
-import { Header } from 'fether-ui';
-import light from '@parity/light.js-react';
-
-import Health from '../Health';
-import NewTokenItem from './NewTokenItem';
-import withAccount from '../utils/withAccount.js';
->>>>>>> 32a20817
+import withAccount from "../utils/withAccount";
+import withTokens from "../utils/withTokens";
 
 @withAccount
 @withTokens
