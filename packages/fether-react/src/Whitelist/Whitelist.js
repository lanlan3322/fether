--- conflicted
+++ resolved
@@ -7,15 +7,10 @@
 import { chainName$ } from '@parity/light.js';
 import debounce from 'lodash/debounce';
 import { Header } from 'fether-ui';
-<<<<<<< HEAD
 import { consumeTokens } from '../contexts/TokensContext.js';
 import { consumeAccount } from '../contexts/AccountContext.js';
-import light from 'light-hoc';
+import light from '@parity/light.js-react';
 import { withRouter } from 'react-router-dom';
-=======
-import { inject, observer } from 'mobx-react';
-import light from '@parity/light.js-react';
->>>>>>> b70e5c05
 
 import Health from '../Health';
 import NewTokenItem from './NewTokenItem';
