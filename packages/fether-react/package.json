--- conflicted
+++ resolved
@@ -35,19 +35,12 @@
   },
   "dependencies": {
     "@craco/craco": "^3.2.3",
-<<<<<<< HEAD
-    "@parity/api": "^3.0.13",
-    "@parity/contracts": "^3.0.13",
-    "@parity/light.js": "^3.0.13",
-    "@parity/light.js-react": "^3.0.13",
-=======
     "@parity/abi": "^3.0.25",
     "@parity/api": "^3.0.25",
     "@parity/contracts": "^3.0.25",
     "@parity/light.js": "^3.0.25",
     "@parity/light.js-react": "^3.0.25",
     "@parity/qr-signer": "^0.3.2",
->>>>>>> 13c35487
     "bignumber.js": "^8.0.1",
     "bip39": "^2.5.0",
     "debounce-promise": "^3.1.0",
