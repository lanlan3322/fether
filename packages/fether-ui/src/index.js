--- conflicted
+++ resolved
@@ -13,10 +13,6 @@
 export * from './HealthModal';
 export * from './Modal';
 export * from './Placeholder';
-<<<<<<< HEAD
 export * from './SentModal';
 export * from './TokenCard';
-=======
-export * from './TokenCard';
-export * from './utils';
->>>>>>> cb4a547f
+export * from './utils';