// Copyright 2015-2018 Parity Technologies (UK) Ltd.
// This file is part of Parity.
//
// SPDX-License-Identifier: MIT

import React, { Component } from 'react';
import { inject, observer } from 'mobx-react';
import { defaultAccount$ } from '@parity/light.js';
import { Redirect } from 'react-router-dom';

import EthBalance from './EthBalance';
import light from '../hoc';
import TokenBalance from './TokenBalance';

@inject('parityStore', 'tokensStore')
@observer
@light({
  me: defaultAccount$
})
class Tokens extends Component {
  render () {
    const {
      me,
      parityStore: { isApiConnected },
      tokensStore: { tokens }
    } = this.props;

    if (!isApiConnected) {
      return <Redirect to='/loading' />;
    }

    return (
<<<<<<< HEAD
      <div>
        <div className='box -scroller'>
          <ul className='list -tokens'>
            {me &&
              Array.from(tokens.keys()).map(key => (
                <li key={key}>
                  {key === 'ETH' ? (
                    <EthBalance address={me} token={key} {...tokens.get(key)} />
                  ) : (
                    <TokenBalance address={me} token={key} {...tokens.get(key)} />
                  )}
                </li>
              ))
            }
          </ul>
        </div>
        <div className='debug-nav'>
          {nodeHealth && (
            <div>
              <p>Overall node health status</p>
              <pre>
                PEERS: {nodeHealth.peers.status} {nodeHealth.peers.details[0]}/{
                  nodeHealth.peers.details[1]
                }
                <br />SYNC: {nodeHealth.sync.status}
                <br />TIMESYNC: {nodeHealth.time.status}
              </pre>
              <p>
                Note: I can make a small algorithm which outputs the average
                health with 3 states: OK, ALRIGHT, and BAD
              </p>
            </div>
          )}

          {nodeHealth && (
            <div>
              <p>
                When SYNC above is false, we have the syncing progress to
                give an idea how much time it'll take
              </p>
              <pre>
                "startingBlock": 900<br />"currentBlock": 902<br />
                "highestBlock": 1108
              </pre>
            </div>
          )}
        </div>
=======
      <div className='box -scroller'>
        <ul className='list -tokens'>
          {me &&
            Array.from(tokens.keys()).map(key => (
              <li key={key}>
                {key === 'ETH' ? (
                  <EthBalance address={me} token={key} {...tokens.get(key)} />
                ) : (
                  <TokenBalance address={me} token={key} {...tokens.get(key)} />
                )}
              </li>
            ))}
        </ul>
>>>>>>> cb9536ee
      </div>
    );
  }
}

export default Tokens;<|MERGE_RESOLUTION|>--- conflicted
+++ resolved
@@ -30,55 +30,6 @@
     }
 
     return (
-<<<<<<< HEAD
-      <div>
-        <div className='box -scroller'>
-          <ul className='list -tokens'>
-            {me &&
-              Array.from(tokens.keys()).map(key => (
-                <li key={key}>
-                  {key === 'ETH' ? (
-                    <EthBalance address={me} token={key} {...tokens.get(key)} />
-                  ) : (
-                    <TokenBalance address={me} token={key} {...tokens.get(key)} />
-                  )}
-                </li>
-              ))
-            }
-          </ul>
-        </div>
-        <div className='debug-nav'>
-          {nodeHealth && (
-            <div>
-              <p>Overall node health status</p>
-              <pre>
-                PEERS: {nodeHealth.peers.status} {nodeHealth.peers.details[0]}/{
-                  nodeHealth.peers.details[1]
-                }
-                <br />SYNC: {nodeHealth.sync.status}
-                <br />TIMESYNC: {nodeHealth.time.status}
-              </pre>
-              <p>
-                Note: I can make a small algorithm which outputs the average
-                health with 3 states: OK, ALRIGHT, and BAD
-              </p>
-            </div>
-          )}
-
-          {nodeHealth && (
-            <div>
-              <p>
-                When SYNC above is false, we have the syncing progress to
-                give an idea how much time it'll take
-              </p>
-              <pre>
-                "startingBlock": 900<br />"currentBlock": 902<br />
-                "highestBlock": 1108
-              </pre>
-            </div>
-          )}
-        </div>
-=======
       <div className='box -scroller'>
         <ul className='list -tokens'>
           {me &&
@@ -92,7 +43,6 @@
               </li>
             ))}
         </ul>
->>>>>>> cb9536ee
       </div>
     );
   }
