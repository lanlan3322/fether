--- conflicted
+++ resolved
@@ -5,11 +5,7 @@
 
 import React, { Component } from 'react';
 import { inject, observer } from 'mobx-react';
-<<<<<<< HEAD
 import { Link, Redirect, Route, Switch } from 'react-router-dom';
-=======
-import { Redirect, Link } from 'react-router-dom';
->>>>>>> d1090d57
 
 import Health from '../Health';
 import EthBalance from './EthBalance';
@@ -19,19 +15,45 @@
 @inject('parityStore', 'tokensStore')
 @observer
 class Tokens extends Component {
-  render () {
+  render() {
     const { parityStore: { isApiConnected } } = this.props;
 
     if (!isApiConnected) {
-      return <Redirect to='/loading' />;
+      return <Redirect to="/loading" />;
     }
 
     return (
-<<<<<<< HEAD
-      <Switch>
-        <Route exact path='/tokens' render={this.renderTokensList} />
-        <Route path='/tokens/new' component={NewToken} />
-      </Switch>
+      <div>
+        <nav className="header-nav">
+          <Link to="/" className="icon -back">
+            Back
+          </Link>
+          <Link to="/tokens">
+            {/* TODO: account name */}
+            test
+          </Link>
+          <Link to="/receive" className="icon -receive">
+            {/* TODO: Don't worry -- this isn't good UX and won't stick around. */}
+            Receive
+          </Link>
+        </nav>
+
+        <Switch>
+          <Route exact path="/tokens" render={this.renderTokensList} />
+          <Route path="/tokens/new" component={NewToken} />
+        </Switch>
+
+        <nav className="footer-nav">
+          <div className="footer-nav_status">
+            <Health />
+          </div>
+          <div className="footer-nav_icons">
+            <Link to="/settings" className="icon -settings">
+              Settings
+            </Link>
+          </div>
+        </nav>
+      </div>
     );
   }
 
@@ -39,62 +61,21 @@
     const { tokensStore: { tokensArray } } = this.props;
 
     return (
-      <div className='box -scroller'>
-        <ul className='list -tokens'>
-          {tokensArray.map(token =>
-            <li key={token.address}>
-              {token.address === 'ETH'
-                ? <EthBalance token={token} />
-                : <TokenBalance token={token} />}
+      <div className="window_content">
+        <div className="box -scroller">
+          <ul className="list -padded">
+            {tokensArray.map(token =>
+              <li key={token.address}>
+                {token.address === 'ETH'
+                  ? <EthBalance token={token} />
+                  : <TokenBalance token={token} />}
+              </li>
+            )}
+            <li>
+              <Link to="/tokens/new">Add/Remove Token</Link>
             </li>
-          )}
-          <li>
-            <Link to='/tokens/new'>Add/Remove Token</Link>
-          </li>
-        </ul>
-=======
-      <div>
-        <nav className='header-nav'>
-          <Link to='/' className='icon -back'>
-            Back
-          </Link>
-          <Link to='/tokens'>
-            {/* TODO: account name */}
-            test
-          </Link>
-          <Link to='/receive' className='icon -receive'>
-            {/* TODO: Don't worry -- this isn't good UX and won't stick around. */}
-            Receive
-          </Link>
-        </nav>
-
-        <div className='window_content'>
-          <div className='box -scroller'>
-            <ul className='list -padded'>
-              {Array.from(tokens.keys()).map(key => (
-                <li key={key}>
-                  {key === 'ETH' ? (
-                    <EthBalance token={key} {...tokens.get(key)} />
-                  ) : (
-                    <TokenBalance token={key} {...tokens.get(key)} />
-                  )}
-                </li>
-              ))}
-            </ul>
-          </div>
+          </ul>
         </div>
-
-        <nav className='footer-nav'>
-          <div className='footer-nav_status'>
-            <Health />
-          </div>
-          <div className='footer-nav_icons'>
-            <Link to='/settings' className='icon -settings'>
-              Settings
-            </Link>
-          </div>
-        </nav>
->>>>>>> d1090d57
       </div>
     );
   };
