--- conflicted
+++ resolved
@@ -42,7 +42,6 @@
     return (
       <div>
         <nav className='header-nav'>
-<<<<<<< HEAD
           <div className='header-nav_left'>&nbsp;</div>
           <div className='header-nav_title'>
             <h1>
@@ -54,15 +53,6 @@
               New account
             </Link>
           </div>
-=======
-          <p>&nbsp;</p>
-          <Link to='/accounts' className='header_title'>
-            Accounts
-          </Link>
-          <Link to='/accounts/new' className='icon -new'>
-            New account
-          </Link>
->>>>>>> 49bdaeac
         </nav>
 
         <div className='window_content'>
