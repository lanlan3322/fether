// Copyright 2015-2018 Parity Technologies (UK) Ltd.
// This file is part of Parity.
//
// SPDX-License-Identifier: MIT

import React, { Component } from 'react';
import { accountsInfo$ } from '@parity/light.js';
import Blockies from 'react-blockies';
import { inject, observer } from 'mobx-react';
import { Link } from 'react-router-dom';

import light from '../hoc';

@inject('parityStore')
@observer
@light({
  accountsInfo: accountsInfo$
})
class Accounts extends Component {
  handleClick = ({ currentTarget: { dataset: { address } } }) => {
    const { parityStore: { api } } = this.props;
    // Set default account to the clicked one, and go to Tokens on complete
    this.subscription = api.parity
      .setNewDappsDefaultAddress(address)
      .then(() => this.props.history.push('/tokens'));
  };

  render () {
    const { accountsInfo } = this.props;

    return (
      <div>
<<<<<<< HEAD
        {accountsInfo
          ? <ul>
            {Object.keys(accountsInfo).map(address =>
              <li
                key={address}
                data-address={address} // Using data- to avoid creating a new item Component
                onClick={this.handleClick}
              >
                <Blockies seed={address} />
                <strong>{accountsInfo[address].name}</strong> ({address})
              </li>
            )}
          </ul>
          : <p>Loading Accounts...</p>}

        <p>
          <Link to='/accounts/new'>
            <button>Create new account</button>
=======
        <nav className='header-nav'>
          <p>&nbsp;</p>
          <Link to='/' className='header_title'>
            Accounts
          </Link>
          <Link to='/accounts/new' className='icon -new'>
            New account
>>>>>>> d1090d57
          </Link>
        </nav>

        <div className='window_content'>
          <div className='box -scroller'>
            {allAccountsInfo ? (
              <ul className='list -padded'>
                {Object.keys(allAccountsInfo).map(address => (
                  <li
                    key={address}
                    data-address={address} // Using data- to avoid creating a new item Component
                    onClick={this.handleClick}
                  >
                    <div className='account box -card -clickable'>
                      <div className='account_avatar'>
                        <Blockies seed={address} />
                      </div>
                      <div className='account_information'>
                        <div className='account_name'>{allAccountsInfo[address].name}</div>
                        <div className='account_address'>
                          {address}
                        </div>
                      </div>
                    </div>
                  </li>
                ))}
              </ul>

            ) : (
              <div className='loader'>
                <p>Loading&hellip;</p>
              </div>
            )}

          </div>
        </div>
      </div>
    );
  }
}

export default Accounts;<|MERGE_RESOLUTION|>--- conflicted
+++ resolved
@@ -25,73 +25,50 @@
       .then(() => this.props.history.push('/tokens'));
   };
 
-  render () {
+  render() {
     const { accountsInfo } = this.props;
 
     return (
       <div>
-<<<<<<< HEAD
-        {accountsInfo
-          ? <ul>
-            {Object.keys(accountsInfo).map(address =>
-              <li
-                key={address}
-                data-address={address} // Using data- to avoid creating a new item Component
-                onClick={this.handleClick}
-              >
-                <Blockies seed={address} />
-                <strong>{accountsInfo[address].name}</strong> ({address})
-              </li>
-            )}
-          </ul>
-          : <p>Loading Accounts...</p>}
-
-        <p>
-          <Link to='/accounts/new'>
-            <button>Create new account</button>
-=======
-        <nav className='header-nav'>
+        <nav className="header-nav">
           <p>&nbsp;</p>
-          <Link to='/' className='header_title'>
+          <Link to="/" className="header_title">
             Accounts
           </Link>
-          <Link to='/accounts/new' className='icon -new'>
+          <Link to="/accounts/new" className="icon -new">
             New account
->>>>>>> d1090d57
           </Link>
         </nav>
 
-        <div className='window_content'>
-          <div className='box -scroller'>
-            {allAccountsInfo ? (
-              <ul className='list -padded'>
-                {Object.keys(allAccountsInfo).map(address => (
-                  <li
-                    key={address}
-                    data-address={address} // Using data- to avoid creating a new item Component
-                    onClick={this.handleClick}
-                  >
-                    <div className='account box -card -clickable'>
-                      <div className='account_avatar'>
-                        <Blockies seed={address} />
-                      </div>
-                      <div className='account_information'>
-                        <div className='account_name'>{allAccountsInfo[address].name}</div>
-                        <div className='account_address'>
-                          {address}
+        <div className="window_content">
+          <div className="box -scroller">
+            {accountsInfo
+              ? <ul className="list -padded">
+                  {Object.keys(accountsInfo).map(address =>
+                    <li
+                      key={address}
+                      data-address={address} // Using data- to avoid creating a new item Component
+                      onClick={this.handleClick}
+                    >
+                      <div className="account box -card -clickable">
+                        <div className="account_avatar">
+                          <Blockies seed={address} />
+                        </div>
+                        <div className="account_information">
+                          <div className="account_name">
+                            {accountsInfo[address].name}
+                          </div>
+                          <div className="account_address">
+                            {address}
+                          </div>
                         </div>
                       </div>
-                    </div>
-                  </li>
-                ))}
-              </ul>
-
-            ) : (
-              <div className='loader'>
-                <p>Loading&hellip;</p>
-              </div>
-            )}
-
+                    </li>
+                  )}
+                </ul>
+              : <div className="loader">
+                  <p>Loading&hellip;</p>
+                </div>}
           </div>
         </div>
       </div>
